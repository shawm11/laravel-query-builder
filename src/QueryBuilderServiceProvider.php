<?php

namespace Spatie\QueryBuilder;

use Illuminate\Http\Request;
use Illuminate\Support\ServiceProvider;

class QueryBuilderServiceProvider extends ServiceProvider
{
    public function boot()
    {
        Request::macro('includes', function ($include = null) {
            $includeParts = $this->query('include');

            if (! is_array($includeParts)) {
                $includeParts = explode(',', strtolower($this->query('include')));
            }

            $includes = collect($includeParts)->filter();

            if (is_null($include)) {
                return $includes;
            }

            return $includes->contains(strtolower($include));
        });

        Request::macro('filters', function ($filter = null) {
            $filterParts = $this->query('filter');

            if (! $filterParts) {
                return collect();
            }

            $filters = collect($filterParts)->filter(function ($filter) {
                return ! is_null($filter);
            });

            $filtersMapper = function ($value) {
                if (is_array($value)) {
                    return collect($value)->map($this)->all();
                }

                if (str_contains($value, ',')) {
                    return explode(',', $value);
                }

                if ($value === 'true') {
                    return true;
                }

                if ($value === 'false') {
                    return false;
                }

                return $value;
            };

            $filters = $filters->map($filtersMapper->bindTo($filtersMapper));

            if (is_null($filter)) {
                return $filters;
            }

            return $filters->get(strtolower($filter));
        });

        Request::macro('sort', function ($default = null) {
            return $this->query('sort', $default);
        });

        Request::macro('fields', function ($default = null) {
            return collect($this->query('fields', $default));
        });
<<<<<<< HEAD
      
=======

>>>>>>> 80b7b701
        Request::macro('sorts', function ($default = null) {
            $sortParts = $this->sort();

            if (! is_array($sortParts)) {
                $sortParts = explode(',', $sortParts);
            }

            $sorts = collect($sortParts)->filter();

            if ($sorts->isNotEmpty()) {
                return $sorts;
            }

            return collect($default)->filter();
        });
    }
}<|MERGE_RESOLUTION|>--- conflicted
+++ resolved
@@ -72,11 +72,7 @@
         Request::macro('fields', function ($default = null) {
             return collect($this->query('fields', $default));
         });
-<<<<<<< HEAD
-      
-=======
 
->>>>>>> 80b7b701
         Request::macro('sorts', function ($default = null) {
             $sortParts = $this->sort();
 
